image: registry.gitlab.com/fdroid/ci-images-base:latest

cache:
  paths:
    - .gradle/wrapper
    - .gradle/caches

before_script:
  - set -e
  - export GRADLE_USER_HOME=$PWD/.gradle
<<<<<<< HEAD
  # Accept the license for the Android build tools
  - echo y | /opt/android-sdk/tools/bin/sdkmanager "build-tools;26.0.2"
=======
  # Download OpenJDK 6 so we can compile against its standard library
  - JDK_FILE=openjdk-6-jre-headless_6b38-1.13.10-1~deb7u1_amd64.deb
  - if [ ! -d openjdk ]
  - then
  - wget -q http://ftp.uk.debian.org/debian/pool/main/o/openjdk-6/$JDK_FILE
  - dpkg-deb -x $JDK_FILE openjdk
  - fi
  - export JAVA_6_HOME=$PWD/openjdk/usr/lib/jvm/java-6-openjdk-amd64
>>>>>>> 2908145a

test:
  script:
    - ./gradlew animalSnifferMain animalSnifferTest
    - ./gradlew test

after_script:
    # this file changes every time but should not be cached
    - rm -f $GRADLE_USER_HOME/caches/modules-2/modules-2.lock
    - rm -fr $GRADLE_USER_HOME/caches/*/plugin-resolution/<|MERGE_RESOLUTION|>--- conflicted
+++ resolved
@@ -8,19 +8,6 @@
 before_script:
   - set -e
   - export GRADLE_USER_HOME=$PWD/.gradle
-<<<<<<< HEAD
-  # Accept the license for the Android build tools
-  - echo y | /opt/android-sdk/tools/bin/sdkmanager "build-tools;26.0.2"
-=======
-  # Download OpenJDK 6 so we can compile against its standard library
-  - JDK_FILE=openjdk-6-jre-headless_6b38-1.13.10-1~deb7u1_amd64.deb
-  - if [ ! -d openjdk ]
-  - then
-  - wget -q http://ftp.uk.debian.org/debian/pool/main/o/openjdk-6/$JDK_FILE
-  - dpkg-deb -x $JDK_FILE openjdk
-  - fi
-  - export JAVA_6_HOME=$PWD/openjdk/usr/lib/jvm/java-6-openjdk-amd64
->>>>>>> 2908145a
 
 test:
   script:
