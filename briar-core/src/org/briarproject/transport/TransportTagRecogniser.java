package org.briarproject.transport;

import static org.briarproject.api.transport.TransportConstants.TAG_LENGTH;

import java.util.ArrayList;
import java.util.Collection;
import java.util.HashMap;
import java.util.Map;
import java.util.concurrent.locks.Lock;
import java.util.concurrent.locks.ReentrantLock;

import org.briarproject.api.Bytes;
import org.briarproject.api.ContactId;
import org.briarproject.api.TransportId;
import org.briarproject.api.crypto.CryptoComponent;
import org.briarproject.api.crypto.SecretKey;
import org.briarproject.api.db.DatabaseComponent;
import org.briarproject.api.db.DbException;
import org.briarproject.api.transport.StreamContext;
import org.briarproject.api.transport.TemporarySecret;

// FIXME: Don't make alien calls with a lock held
/**
 * A {@link org.briarproject.api.transport.TagRecogniser TagRecogniser} for a
 * specific transport.
 */
class TransportTagRecogniser {

	private final CryptoComponent crypto;
	private final DatabaseComponent db;
	private final TransportId transportId;
	private final Map<Bytes, TagContext> tagMap;
	private final Map<RemovalKey, RemovalContext> removalMap;

	private final Lock synchLock = new ReentrantLock();

	TransportTagRecogniser(CryptoComponent crypto, DatabaseComponent db,
			TransportId transportId) {
		this.crypto = crypto;
		this.db = db;
		this.transportId = transportId;
		tagMap = new HashMap<Bytes, TagContext>();
		removalMap = new HashMap<RemovalKey, RemovalContext>();
	}

	StreamContext recogniseTag(byte[] tag) throws DbException {
		synchLock.lock();
		try{
			TagContext t = tagMap.remove(new Bytes(tag));
			if(t == null) return null; // The tag was not expected
			// Update the reordering window and the expected tags
			SecretKey key = crypto.deriveTagKey(t.secret, !t.alice);
			for(long streamNumber : t.window.setSeen(t.streamNumber)) {
				byte[] tag1 = new byte[TAG_LENGTH];
				crypto.encodeTag(tag1, key, streamNumber);
				if(streamNumber < t.streamNumber) {
					TagContext removed = tagMap.remove(new Bytes(tag1));
					assert removed != null;
				} else {
					TagContext added = new TagContext(t, streamNumber);
					TagContext duplicate = tagMap.put(new Bytes(tag1), added);
					assert duplicate == null;
				}
			}
			key.erase();
			// Store the updated reordering window in the DB
			db.setReorderingWindow(t.contactId, transportId, t.period,
					t.window.getCentre(), t.window.getBitmap());
			// Clone the secret - the key manager will erase the original
			byte[] secret = t.secret.clone();
			return new StreamContext(t.contactId, transportId, secret,
					t.streamNumber, t.alice);
		}
		finally{
			synchLock.unlock();
		}
<<<<<<< HEAD
=======
		// Store the updated reordering window in the DB
		db.setReorderingWindow(t.contactId, transportId, t.period,
				t.window.getCentre(), t.window.getBitmap());
		return new StreamContext(t.contactId, transportId, t.secret,
				t.streamNumber, t.alice);
>>>>>>> 4e57029d
	}

	void addSecret(TemporarySecret s) {
		synchLock.lock();
		try{
			ContactId contactId = s.getContactId();
			boolean alice = s.getAlice();
			long period = s.getPeriod();
			byte[] secret = s.getSecret();
			long centre = s.getWindowCentre();
			byte[] bitmap = s.getWindowBitmap();
			// Create the reordering window and the expected tags
			SecretKey key = crypto.deriveTagKey(secret, !alice);
			ReorderingWindow window = new ReorderingWindow(centre, bitmap);
			for(long streamNumber : window.getUnseen()) {
				byte[] tag = new byte[TAG_LENGTH];
				crypto.encodeTag(tag, key, streamNumber);
				TagContext added = new TagContext(contactId, alice, period,
						secret, window, streamNumber);
				TagContext duplicate = tagMap.put(new Bytes(tag), added);
				assert duplicate == null;
			}
			key.erase();
			// Create a removal context to remove the window and the tags later
			RemovalContext r = new RemovalContext(window, secret, alice);
			removalMap.put(new RemovalKey(contactId, period), r);
		}
		finally{
			synchLock.unlock();
		}
<<<<<<< HEAD
=======
		// Create a removal context to remove the window and the tags later
		RemovalContext r = new RemovalContext(window, secret, alice);
		removalMap.put(new RemovalKey(contactId, period), r);
>>>>>>> 4e57029d
	}

	void removeSecret(ContactId contactId, long period) {
		synchLock.lock();
		try{
			RemovalKey k = new RemovalKey(contactId, period);
			RemovalContext removed = removalMap.remove(k);
			if(removed == null) throw new IllegalArgumentException();
			removeSecret(removed);
		}
		finally{
			synchLock.unlock();
		}
	}

	private void removeSecret(RemovalContext r) {
		// Remove the expected tags
		SecretKey key = crypto.deriveTagKey(r.secret, !r.alice);
		byte[] tag = new byte[TAG_LENGTH];
		for(long streamNumber : r.window.getUnseen()) {
			crypto.encodeTag(tag, key, streamNumber);
			TagContext removed = tagMap.remove(new Bytes(tag));
			assert removed != null;
		}
	}

	void removeSecrets(ContactId c) {
		synchLock.lock();
		try{
			Collection<RemovalKey> keysToRemove = new ArrayList<RemovalKey>();
			for(RemovalKey k : removalMap.keySet())
				if(k.contactId.equals(c)) keysToRemove.add(k);
			for(RemovalKey k : keysToRemove) removeSecret(k.contactId, k.period);
		}
		finally{
			synchLock.unlock();
		}
	}

	void removeSecrets() {
		synchLock.lock();
		try{
			for(RemovalContext r : removalMap.values()) removeSecret(r);
			assert tagMap.isEmpty();
			removalMap.clear();
		}
		finally{
			synchLock.unlock();
		}
	}

	private static class TagContext {

		private final ContactId contactId;
		private final boolean alice;
		private final long period;
		private final byte[] secret;
		private final ReorderingWindow window;
		private final long streamNumber;

		private TagContext(ContactId contactId, boolean alice, long period,
				byte[] secret, ReorderingWindow window, long streamNumber) {
			this.contactId = contactId;
			this.alice = alice;
			this.period = period;
			this.secret = secret;
			this.window = window;
			this.streamNumber = streamNumber;
		}

		private TagContext(TagContext t, long streamNumber) {
			this(t.contactId, t.alice, t.period, t.secret, t.window,
					streamNumber);
		}
	}

	private static class RemovalKey {

		private final ContactId contactId;
		private final long period;

		private RemovalKey(ContactId contactId, long period) {
			this.contactId = contactId;
			this.period = period;
		}

		@Override
		public int hashCode() {
			return contactId.hashCode() ^ (int) (period ^ (period >>> 32));
		}

		@Override
		public boolean equals(Object o) {
			if(o instanceof RemovalKey) {
				RemovalKey k = (RemovalKey) o;
				return contactId.equals(k.contactId) && period == k.period;
			}
			return false;
		}
	}

	private static class RemovalContext {

		private final ReorderingWindow window;
		private final byte[] secret;
		private final boolean alice;

		private RemovalContext(ReorderingWindow window, byte[] secret,
				boolean alice) {
			this.window = window;
			this.secret = secret;
			this.alice = alice;
		}
	}
}<|MERGE_RESOLUTION|>--- conflicted
+++ resolved
@@ -62,26 +62,15 @@
 					assert duplicate == null;
 				}
 			}
-			key.erase();
 			// Store the updated reordering window in the DB
 			db.setReorderingWindow(t.contactId, transportId, t.period,
 					t.window.getCentre(), t.window.getBitmap());
-			// Clone the secret - the key manager will erase the original
-			byte[] secret = t.secret.clone();
-			return new StreamContext(t.contactId, transportId, secret,
+		return new StreamContext(t.contactId, transportId, t.secret,
 					t.streamNumber, t.alice);
 		}
 		finally{
 			synchLock.unlock();
 		}
-<<<<<<< HEAD
-=======
-		// Store the updated reordering window in the DB
-		db.setReorderingWindow(t.contactId, transportId, t.period,
-				t.window.getCentre(), t.window.getBitmap());
-		return new StreamContext(t.contactId, transportId, t.secret,
-				t.streamNumber, t.alice);
->>>>>>> 4e57029d
 	}
 
 	void addSecret(TemporarySecret s) {
@@ -104,7 +93,6 @@
 				TagContext duplicate = tagMap.put(new Bytes(tag), added);
 				assert duplicate == null;
 			}
-			key.erase();
 			// Create a removal context to remove the window and the tags later
 			RemovalContext r = new RemovalContext(window, secret, alice);
 			removalMap.put(new RemovalKey(contactId, period), r);
@@ -112,12 +100,6 @@
 		finally{
 			synchLock.unlock();
 		}
-<<<<<<< HEAD
-=======
-		// Create a removal context to remove the window and the tags later
-		RemovalContext r = new RemovalContext(window, secret, alice);
-		removalMap.put(new RemovalKey(contactId, period), r);
->>>>>>> 4e57029d
 	}
 
 	void removeSecret(ContactId contactId, long period) {
