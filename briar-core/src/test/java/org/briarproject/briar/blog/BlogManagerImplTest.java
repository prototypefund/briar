--- conflicted
+++ resolved
@@ -248,12 +248,6 @@
 			will(returnValue(txn));
 			oneOf(identityManager).getLocalAuthor(txn);
 			will(returnValue(blog2.getAuthor()));
-<<<<<<< HEAD
-			oneOf(contactManager).contactExists(txn, localAuthor1.getId(),
-					localAuthor2.getId());
-			will(returnValue(false));
-=======
->>>>>>> 0826022d
 			oneOf(db).removeGroup(txn, blog1.getGroup());
 			oneOf(db).commitTransaction(txn);
 			oneOf(db).endTransaction(txn);
